services:
  # debug: docker compose run --rm -it browser-use-webui bash
  browser-use-webui:
<<<<<<< HEAD
    # image: ghcr.io/browser-use/web-ui # Using precompiled image
=======
>>>>>>> 383b04ab
    build:
      context: .
      dockerfile: Dockerfile
      args:
        TARGETPLATFORM: ${TARGETPLATFORM:-linux/amd64}
    ports:
      - "7788:7788"
      - "6080:6080"
      - "5901:5901"
      - "9222:9222"
    environment:
      # LLM API Keys & Endpoints
      - OPENAI_ENDPOINT=${OPENAI_ENDPOINT:-https://api.openai.com/v1}
      - OPENAI_API_KEY=${OPENAI_API_KEY:-}
      - ANTHROPIC_ENDPOINT=${ANTHROPIC_ENDPOINT:-https://api.anthropic.com}
      - ANTHROPIC_API_KEY=${ANTHROPIC_API_KEY:-}
      - GOOGLE_API_KEY=${GOOGLE_API_KEY:-}
      - AZURE_OPENAI_ENDPOINT=${AZURE_OPENAI_ENDPOINT:-}
      - AZURE_OPENAI_API_KEY=${AZURE_OPENAI_API_KEY:-}
      - AZURE_OPENAI_API_VERSION=${AZURE_OPENAI_API_VERSION:-2025-01-01-preview}
      - DEEPSEEK_ENDPOINT=${DEEPSEEK_ENDPOINT:-https://api.deepseek.com}
      - DEEPSEEK_API_KEY=${DEEPSEEK_API_KEY:-}
      - OLLAMA_ENDPOINT=${OLLAMA_ENDPOINT:-http://localhost:11434}
      - MISTRAL_ENDPOINT=${MISTRAL_ENDPOINT:-https://api.mistral.ai/v1}
      - MISTRAL_API_KEY=${MISTRAL_API_KEY:-}
      - ALIBABA_ENDPOINT=${ALIBABA_ENDPOINT:-https://dashscope.aliyuncs.com/compatible-mode/v1}
      - ALIBABA_API_KEY=${ALIBABA_API_KEY:-}
      - MOONSHOT_ENDPOINT=${MOONSHOT_ENDPOINT:-https://api.moonshot.cn/v1}
      - MOONSHOT_API_KEY=${MOONSHOT_API_KEY:-}
      - UNBOUND_ENDPOINT=${UNBOUND_ENDPOINT:-https://api.getunbound.ai}
      - UNBOUND_API_KEY=${UNBOUND_API_KEY:-}
      - SiliconFLOW_ENDPOINT=${SiliconFLOW_ENDPOINT:-https://api.siliconflow.cn/v1/}
      - SiliconFLOW_API_KEY=${SiliconFLOW_API_KEY:-}
      - IBM_ENDPOINT=${IBM_ENDPOINT:-https://us-south.ml.cloud.ibm.com}
      - IBM_API_KEY=${IBM_API_KEY:-}
      - IBM_PROJECT_ID=${IBM_PROJECT_ID:-}

      # Application Settings
      - ANONYMIZED_TELEMETRY=${ANONYMIZED_TELEMETRY:-false}
      - BROWSER_USE_LOGGING_LEVEL=${BROWSER_USE_LOGGING_LEVEL:-info}

      # Browser Settings
      - BROWSER_PATH=
      - BROWSER_USER_DATA=
      - BROWSER_DEBUGGING_PORT=${BROWSER_DEBUGGING_PORT:-9222}
      - BROWSER_DEBUGGING_HOST=localhost
      - USE_OWN_BROWSER=false
      - KEEP_BROWSER_OPEN=true
      - BROWSER_CDP=${BROWSER_CDP:-} # e.g., http://localhost:9222

      # Display Settings
      - DISPLAY=:99
      # This ENV is used by the Dockerfile during build time if Patchright respects it.
      # It's not strictly needed at runtime by docker-compose unless your app or scripts also read it.
      - PLAYWRIGHT_BROWSERS_PATH=/ms-browsers # Matches Dockerfile ENV
      - RESOLUTION=${RESOLUTION:-1920x1080x24}
      - RESOLUTION_WIDTH=${RESOLUTION_WIDTH:-1920}
      - RESOLUTION_HEIGHT=${RESOLUTION_HEIGHT:-1080}

      # VNC Settings
      - VNC_PASSWORD=${VNC_PASSWORD:-youvncpassword}

    volumes:
      - /tmp/.X11-unix:/tmp/.X11-unix
      # - ./my_chrome_data:/app/data/chrome_data # Optional: persist browser data
    restart: unless-stopped
    shm_size: '2gb'
    cap_add:
      - SYS_ADMIN
    tmpfs:
      - /tmp
    healthcheck:
      test: ["CMD", "nc", "-z", "localhost", "5901"] # VNC port
      interval: 10s
      timeout: 5s
      retries: 3<|MERGE_RESOLUTION|>--- conflicted
+++ resolved
@@ -1,10 +1,7 @@
 services:
   # debug: docker compose run --rm -it browser-use-webui bash
   browser-use-webui:
-<<<<<<< HEAD
     # image: ghcr.io/browser-use/web-ui # Using precompiled image
-=======
->>>>>>> 383b04ab
     build:
       context: .
       dockerfile: Dockerfile
