# -*- coding: utf-8 -*-
# @Time    : 2025/1/2
# @Author  : wenshao
# @ProjectName: browser-use-webui
# @FileName: custom_massage_manager.py

from __future__ import annotations

import logging
from typing import List, Optional, Type

from browser_use.agent.message_manager.service import MessageManager
from browser_use.agent.message_manager.views import MessageHistory
from browser_use.agent.prompts import SystemPrompt
<<<<<<< HEAD
from browser_use.agent.views import ActionResult
from .custom_views import CustomAgentStepInfo
=======
from browser_use.agent.views import ActionResult, AgentStepInfo
>>>>>>> e6da486a
from browser_use.browser.views import BrowserState
from langchain_core.language_models import BaseChatModel
from langchain_core.messages import (
    HumanMessage,
    AIMessage
)

from .custom_prompts import CustomAgentMessagePrompt

logger = logging.getLogger(__name__)


class CustomMassageManager(MessageManager):
    def __init__(
<<<<<<< HEAD
        self,
        llm: BaseChatModel,
        task: str,
        action_descriptions: str,
        system_prompt_class: Type[SystemPrompt],
        max_input_tokens: int = 128000,
        estimated_tokens_per_character: int = 3,
        image_tokens: int = 800,
        include_attributes: list[str] = [],
        max_error_length: int = 400,
        max_actions_per_step: int = 10,
    ):
        super().__init__(
            llm,
            task,
            action_descriptions,
            system_prompt_class,
            max_input_tokens,
            estimated_tokens_per_character,
            image_tokens,
            include_attributes,
            max_error_length,
            max_actions_per_step,
=======
            self,
            llm: BaseChatModel,
            task: str,
            action_descriptions: str,
            system_prompt_class: Type[SystemPrompt],
            max_input_tokens: int = 128000,
            estimated_tokens_per_character: int = 3,
            image_tokens: int = 800,
            include_attributes: list[str] = [],
            max_error_length: int = 400,
            max_actions_per_step: int = 10,
            tool_call_in_content: bool = False,
    ):
        super().__init__(
            llm=llm,
            task=task,
            action_descriptions=action_descriptions,
            system_prompt_class=system_prompt_class,
            max_input_tokens=max_input_tokens,
            estimated_tokens_per_character=estimated_tokens_per_character,
            image_tokens=image_tokens,
            include_attributes=include_attributes,
            max_error_length=max_error_length,
            max_actions_per_step=max_actions_per_step,
            tool_call_in_content=tool_call_in_content,
>>>>>>> e6da486a
        )

        # Custom: Move Task info to state_message
        self.history = MessageHistory()
        self._add_message_with_tokens(self.system_prompt)
<<<<<<< HEAD
=======
        tool_calls = [
            {
                'name': 'AgentOutput',
                'args': {
                    'current_state': {
                        'evaluation_previous_goal': 'Unknown - No previous actions to evaluate.',
                        'memory': '',
                        'next_goal': 'Obtain task from user',
                    },
                    'action': [],
                },
                'id': '',
                'type': 'tool_call',
            }
        ]
        if self.tool_call_in_content:
            # openai throws error if tool_calls are not responded -> move to content
            example_tool_call = AIMessage(
                content=f'{tool_calls}',
                tool_calls=[],
            )
        else:
            example_tool_call = AIMessage(
                content=f'',
                tool_calls=tool_calls,
            )

        self._add_message_with_tokens(example_tool_call)

>>>>>>> e6da486a
    def add_state_message(
        self,
        state: BrowserState,
        result: Optional[List[ActionResult]] = None,
        step_info: Optional[CustomAgentStepInfo] = None,
    ) -> None:
        """Add browser state as human message"""

        # if keep in memory, add to directly to history and add state without result
        if result:
            for r in result:
                if r.include_in_memory:
                    if r.extracted_content:
                        msg = HumanMessage(content=str(r.extracted_content))
                        self._add_message_with_tokens(msg)
                    if r.error:
                        msg = HumanMessage(
<<<<<<< HEAD
                            content=str(r.error)[-self.max_error_length :]
=======
                            content=str(r.error)[-self.max_error_length:]
>>>>>>> e6da486a
                        )
                        self._add_message_with_tokens(msg)
                    result = None  # if result in history, we dont want to add it again

        # otherwise add state message and result to next message (which will not stay in memory)
        state_message = CustomAgentMessagePrompt(
            state,
            result,
            include_attributes=self.include_attributes,
            max_error_length=self.max_error_length,
            step_info=step_info,
        ).get_user_message()
        self._add_message_with_tokens(state_message)<|MERGE_RESOLUTION|>--- conflicted
+++ resolved
@@ -12,12 +12,8 @@
 from browser_use.agent.message_manager.service import MessageManager
 from browser_use.agent.message_manager.views import MessageHistory
 from browser_use.agent.prompts import SystemPrompt
-<<<<<<< HEAD
 from browser_use.agent.views import ActionResult
 from .custom_views import CustomAgentStepInfo
-=======
-from browser_use.agent.views import ActionResult, AgentStepInfo
->>>>>>> e6da486a
 from browser_use.browser.views import BrowserState
 from langchain_core.language_models import BaseChatModel
 from langchain_core.messages import (
@@ -32,31 +28,6 @@
 
 class CustomMassageManager(MessageManager):
     def __init__(
-<<<<<<< HEAD
-        self,
-        llm: BaseChatModel,
-        task: str,
-        action_descriptions: str,
-        system_prompt_class: Type[SystemPrompt],
-        max_input_tokens: int = 128000,
-        estimated_tokens_per_character: int = 3,
-        image_tokens: int = 800,
-        include_attributes: list[str] = [],
-        max_error_length: int = 400,
-        max_actions_per_step: int = 10,
-    ):
-        super().__init__(
-            llm,
-            task,
-            action_descriptions,
-            system_prompt_class,
-            max_input_tokens,
-            estimated_tokens_per_character,
-            image_tokens,
-            include_attributes,
-            max_error_length,
-            max_actions_per_step,
-=======
             self,
             llm: BaseChatModel,
             task: str,
@@ -82,14 +53,11 @@
             max_error_length=max_error_length,
             max_actions_per_step=max_actions_per_step,
             tool_call_in_content=tool_call_in_content,
->>>>>>> e6da486a
         )
 
         # Custom: Move Task info to state_message
         self.history = MessageHistory()
         self._add_message_with_tokens(self.system_prompt)
-<<<<<<< HEAD
-=======
         tool_calls = [
             {
                 'name': 'AgentOutput',
@@ -119,7 +87,6 @@
 
         self._add_message_with_tokens(example_tool_call)
 
->>>>>>> e6da486a
     def add_state_message(
         self,
         state: BrowserState,
@@ -137,11 +104,7 @@
                         self._add_message_with_tokens(msg)
                     if r.error:
                         msg = HumanMessage(
-<<<<<<< HEAD
                             content=str(r.error)[-self.max_error_length :]
-=======
-                            content=str(r.error)[-self.max_error_length:]
->>>>>>> e6da486a
                         )
                         self._add_message_with_tokens(msg)
                     result = None  # if result in history, we dont want to add it again
