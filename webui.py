# -*- coding: utf-8 -*-
# @Time    : 2025/1/1
# @Author  : wenshao
# @Email   : wenshaoguo1026@gmail.com
# @Project : browser-use-webui
# @FileName: webui.py

import pdb

from dotenv import load_dotenv

load_dotenv()
import argparse
import os

import gradio as gr
import argparse


from gradio.themes import Base, Default, Soft, Monochrome, Glass, Origin, Citrus, Ocean
import asyncio
import os, glob
from browser_use.agent.service import Agent
from browser_use.browser.browser import Browser, BrowserConfig
from browser_use.browser.context import (
    BrowserContextConfig,
    BrowserContextWindowSize,
)
from playwright.async_api import async_playwright

from src.agent.custom_agent import CustomAgent
from src.agent.custom_prompts import CustomSystemPrompt
from src.browser.custom_browser import CustomBrowser
from src.browser.custom_context import BrowserContextConfig
from src.controller.custom_controller import CustomController
from src.utils import utils
from src.utils.utils import update_model_dropdown
from src.browser.config import BrowserPersistenceConfig
from src.browser.custom_browser import CustomBrowser
from src.browser.custom_context import CustomBrowserContext
from browser_use.browser.browser import BrowserConfig
from browser_use.browser.context import BrowserContextConfig, BrowserContextWindowSize

# Global variables for persistence
_global_browser = None
_global_browser_context = None
_global_playwright = None

async def run_browser_agent(
        agent_type,
        llm_provider,
        llm_model_name,
        llm_temperature,
        llm_base_url,
        llm_api_key,
        use_own_browser,
        headless,
        disable_security,
        window_w,
        window_h,
        save_recording_path,
        save_trace_path,
        save_screenshots_path,
        enable_recording,
        task,
        add_infos,
        max_steps,
        use_vision,
        max_actions_per_step,
        tool_call_in_content
):
    # Disable recording if the checkbox is unchecked
    if not enable_recording:
        save_recording_path = None

    # Ensure the recording directory exists if recording is enabled
    if save_recording_path:
        os.makedirs(save_recording_path, exist_ok=True)

    # Get the list of existing videos before the agent runs
    existing_videos = set()
    if save_recording_path:
        existing_videos = set(
            glob.glob(os.path.join(save_recording_path, "*.[mM][pP]4"))
            + glob.glob(os.path.join(save_recording_path, "*.[wW][eE][bB][mM]"))
        )

    # Run the agent
    llm = utils.get_llm_model(
        provider=llm_provider,
        model_name=llm_model_name,
        temperature=llm_temperature,
        base_url=llm_base_url,
        api_key=llm_api_key,
    )
    if agent_type == "org":
        final_result, errors, model_actions, model_thoughts = await run_org_agent(
            llm=llm,
            headless=headless,
            disable_security=disable_security,
            window_w=window_w,
            window_h=window_h,
            save_recording_path=save_recording_path,
            save_trace_path=save_trace_path,
            save_screenshots_path=save_screenshots_path,
            task=task,
            max_steps=max_steps,
            use_vision=use_vision,
            max_actions_per_step=max_actions_per_step,
            tool_call_in_content=tool_call_in_content
        )
    elif agent_type == "custom":
        final_result, errors, model_actions, model_thoughts = await run_custom_agent(
            llm=llm,
            use_own_browser=use_own_browser,
            headless=headless,
            disable_security=disable_security,
            window_w=window_w,
            window_h=window_h,
            save_recording_path=save_recording_path,
            save_trace_path=save_trace_path,
            save_screenshots_path=save_screenshots_path,
            task=task,
            add_infos=add_infos,
            max_steps=max_steps,
            use_vision=use_vision,
            max_actions_per_step=max_actions_per_step,
            tool_call_in_content=tool_call_in_content
        )
    else:
        raise ValueError(f"Invalid agent type: {agent_type}")

    # Get the list of videos after the agent runs (if recording is enabled)
    latest_video = None
    if save_recording_path:
        new_videos = set(
            glob.glob(os.path.join(save_recording_path, "*.[mM][pP]4"))
            + glob.glob(os.path.join(save_recording_path, "*.[wW][eE][bB][mM]"))
        )
        if new_videos - existing_videos:
            latest_video = list(new_videos - existing_videos)[0]  # Get the first new video

    return final_result, errors, model_actions, model_thoughts, latest_video


async def run_org_agent(
        llm,
        headless,
        disable_security,
        window_w,
        window_h,
        save_recording_path,
        save_trace_path,
        save_screenshots_path,
        task,
        max_steps,
        use_vision,
        max_actions_per_step,
        tool_call_in_content

):
    browser = Browser(
        config=BrowserConfig(
            headless=headless,
            disable_security=disable_security,
            extra_chromium_args=[f"--window-size={window_w},{window_h}"],
        )
    )
    async with await browser.new_context(
            config=BrowserContextConfig(
                trace_path=save_trace_path if save_trace_path else None,
                save_recording_path=save_recording_path if save_recording_path else None,
                no_viewport=False,
                browser_window_size=BrowserContextWindowSize(
                    width=window_w, height=window_h
                ),
            )
    ) as browser_context:
        agent = Agent(
            task=task,
            llm=llm,
            use_vision=use_vision,
            browser_context=browser_context,
            max_actions_per_step=max_actions_per_step,
            tool_call_in_content=tool_call_in_content
        )
        history = await agent.run(max_steps=max_steps)

        final_result = history.final_result()
        errors = history.errors()
        model_actions = history.model_actions()
        model_thoughts = history.model_thoughts()
    await browser.close()
    return final_result, errors, model_actions, model_thoughts


async def run_custom_agent(
        llm,
        use_own_browser,
        headless,
        disable_security,
        window_w,
        window_h,
        save_recording_path,
        save_trace_path,
        save_screenshots_path,
        task,
        add_infos,
        max_steps,
        use_vision,
        max_actions_per_step,
        tool_call_in_content
):
    global _global_browser, _global_browser_context, _global_playwright
    
    controller = CustomController()
    persistence_config = BrowserPersistenceConfig.from_env()
    
    try:
        # Initialize global browser if needed
        if _global_browser is None:
            _global_browser = CustomBrowser(
                config=BrowserConfig(
                    headless=headless,
                    disable_security=disable_security,
                    extra_chromium_args=[f"--window-size={window_w},{window_h}"],
                )
            )

        # Handle browser context based on configuration
        if use_own_browser:
            if _global_browser_context is None:
                _global_playwright = await async_playwright().start()
                chrome_exe = os.getenv("CHROME_PATH", "")
                chrome_use_data = os.getenv("CHROME_USER_DATA", "")

                browser_context = await _global_playwright.chromium.launch_persistent_context(
                    user_data_dir=chrome_use_data,
                    executable_path=chrome_exe,
                    no_viewport=False,
                    headless=headless,
                    user_agent=(
                        "Mozilla/5.0 (Windows NT 10.0; Win64; x64) AppleWebKit/537.36 "
                        "(KHTML, like Gecko) Chrome/85.0.4183.102 Safari/537.36"
                    ),
<<<<<<< HEAD
                ),
                context=browser_context_,
        ) as browser_context:
            agent = CustomAgent(
                task=task,
                add_infos=add_infos,
                use_vision=use_vision,
                llm=llm,
                browser_context=browser_context,
                controller=controller,
                system_prompt_class=CustomSystemPrompt,
                max_actions_per_step=max_actions_per_step,
                tool_call_in_content=tool_call_in_content,
                save_screenshots_path=save_screenshots_path
            )
            history = await agent.run(max_steps=max_steps)
=======
                    java_script_enabled=True,
                    bypass_csp=disable_security,
                    ignore_https_errors=disable_security,
                    record_video_dir=save_recording_path if save_recording_path else None,
                    record_video_size={"width": window_w, "height": window_h},
                )
                _global_browser_context = await _global_browser.new_context(
                    config=BrowserContextConfig(
                        trace_path=save_trace_path if save_trace_path else None,
                        save_recording_path=save_recording_path if save_recording_path else None,
                        no_viewport=False,
                        browser_window_size=BrowserContextWindowSize(
                            width=window_w, height=window_h
                        ),
                    ),
                    context=browser_context,
                )
        else:
            if _global_browser_context is None:
                _global_browser_context = await _global_browser.new_context(
                    config=BrowserContextConfig(
                        trace_path=save_trace_path if save_trace_path else None,
                        save_recording_path=save_recording_path if save_recording_path else None,
                        no_viewport=False,
                        browser_window_size=BrowserContextWindowSize(
                            width=window_w, height=window_h
                        ),
                    ),
                )
>>>>>>> 5ba0ca5c

        # Create and run agent
        agent = CustomAgent(
            task=task,
            add_infos=add_infos,
            use_vision=use_vision,
            llm=llm,
            browser_context=_global_browser_context,
            controller=controller,
            system_prompt_class=CustomSystemPrompt,
            max_actions_per_step=max_actions_per_step,
            tool_call_in_content=tool_call_in_content
        )
        history = await agent.run(max_steps=max_steps)

        final_result = history.final_result()
        errors = history.errors()
        model_actions = history.model_actions()
        model_thoughts = history.model_thoughts()

    except Exception as e:
        import traceback
        traceback.print_exc()
        errors = str(e) + "\n" + traceback.format_exc()
        
    finally:
        # Handle cleanup based on persistence configuration
        if not persistence_config.persistent_session:
            if _global_browser_context:
                await _global_browser_context.close()
                _global_browser_context = None

            if _global_playwright:
                await _global_playwright.stop()
                _global_playwright = None

            if _global_browser:
                await _global_browser.close()
                _global_browser = None

    return final_result, errors, model_actions, model_thoughts

# Define the theme map globally
theme_map = {
    "Default": Default(),
    "Soft": Soft(),
    "Monochrome": Monochrome(),
    "Glass": Glass(),
    "Origin": Origin(),
    "Citrus": Citrus(),
    "Ocean": Ocean(),
    "Base": Base()
}


def create_ui(theme_name="Ocean"):
    css = """
    .gradio-container {
        max-width: 1200px !important;
        margin: auto !important;
        padding-top: 20px !important;
    }
    .header-text {
        text-align: center;
        margin-bottom: 30px;
    }
    .theme-section {
        margin-bottom: 20px;
        padding: 15px;
        border-radius: 10px;
    }
    """

    js = """
    function refresh() {
        const url = new URL(window.location);
        if (url.searchParams.get('__theme') !== 'dark') {
            url.searchParams.set('__theme', 'dark');
            window.location.href = url.href;
        }
    }
    """

    with gr.Blocks(
            title="Browser Use WebUI", theme=theme_map[theme_name], css=css, js=js
    ) as demo:
        with gr.Row():
            gr.Markdown(
                """
                # 🌐 Browser Use WebUI
                ### Control your browser with AI assistance
                """,
                elem_classes=["header-text"],
            )

        with gr.Tabs() as tabs:
            with gr.TabItem("⚙️ Agent Settings", id=1):
                with gr.Group():
                    agent_type = gr.Radio(
                        ["org", "custom"],
                        label="Agent Type",
                        value="custom",
                        info="Select the type of agent to use",
                    )
                    max_steps = gr.Slider(
                        minimum=1,
                        maximum=200,
                        value=100,
                        step=1,
                        label="Max Run Steps",
                        info="Maximum number of steps the agent will take",
                    )
                    max_actions_per_step = gr.Slider(
                        minimum=1,
                        maximum=20,
                        value=10,
                        step=1,
                        label="Max Actions per Step",
                        info="Maximum number of actions the agent will take per step",
                    )
                    use_vision = gr.Checkbox(
                        label="Use Vision",
                        value=True,
                        info="Enable visual processing capabilities",
                    )
                    tool_call_in_content = gr.Checkbox(
                        label="Use Tool Calls in Content",
                        value=True,
                        info="Enable Tool Calls in content",
                    )

            with gr.TabItem("🔧 LLM Configuration", id=2):
                with gr.Group():
                    llm_provider = gr.Dropdown(
                        choices=[provider for provider,model in utils.model_names.items()],
                        label="LLM Provider",
                        value="openai",
                        info="Select your preferred language model provider"
                    )
                    llm_model_name = gr.Dropdown(
                        label="Model Name",
                        choices=utils.model_names['openai'],
                        value="gpt-4o",
                        interactive=True,
                        allow_custom_value=True,  # Allow users to input custom model names
                        info="Select a model from the dropdown or type a custom model name"
                    )
                    llm_temperature = gr.Slider(
                        minimum=0.0,
                        maximum=2.0,
                        value=1.0,
                        step=0.1,
                        label="Temperature",
                        info="Controls randomness in model outputs"
                    )
                    with gr.Row():
                        llm_base_url = gr.Textbox(
                            label="Base URL",
                            value=os.getenv(f"{llm_provider.value.upper()}_BASE_URL ", ""),  # Default to .env value
                            info="API endpoint URL (if required)"
                        )
                        llm_api_key = gr.Textbox(
                            label="API Key",
                            type="password",
                            value=os.getenv(f"{llm_provider.value.upper()}_API_KEY", ""),  # Default to .env value
                            info="Your API key (leave blank to use .env)"
                        )

            with gr.TabItem("🌐 Browser Settings", id=3):
                with gr.Group():
                    with gr.Row():
                        use_own_browser = gr.Checkbox(
                            label="Use Own Browser",
                            value=False,
                            info="Use your existing browser instance",
                        )
                        headless = gr.Checkbox(
                            label="Headless Mode",
                            value=False,
                            info="Run browser without GUI",
                        )
                        disable_security = gr.Checkbox(
                            label="Disable Security",
                            value=True,
                            info="Disable browser security features",
                        )
                        enable_recording = gr.Checkbox(
                            label="Enable Recording",
                            value=True,
                            info="Enable saving browser recordings",
                        )

                    with gr.Row():
                        window_w = gr.Number(
                            label="Window Width",
                            value=1280,
                            info="Browser window width",
                        )
                        window_h = gr.Number(
                            label="Window Height",
                            value=1100,
                            info="Browser window height",
                        )

                    save_recording_path = gr.Textbox(
                        label="Recording Path",
                        placeholder="e.g. ./tmp/record_videos",
                        value="./tmp/record_videos",
                        info="Path to save browser recordings",
                        interactive=True,  # Allow editing only if recording is enabled
                    )

                    save_trace_path = gr.Textbox(
                        label="Trace Path",
                        placeholder="e.g. ./tmp/traces",
                        value="./tmp/traces",
                        info="Path to save Agent traces",
                        interactive=True,
                    )

                    save_screenshots_path = gr.Textbox(
                        label="Path to save screenshots",
                        placeholder="e.g. ./tmp/screenshots",
                        value="./tmp/screenshots",
                        info="Path to save browser screenshots",
                        interactive=True,
                    )

            with gr.TabItem("🤖 Run Agent", id=4):
                task = gr.Textbox(
                    label="Task Description",
                    lines=4,
                    placeholder="Enter your task here...",
                    value="go to google.com and type 'OpenAI' click search and give me the first url",
                    info="Describe what you want the agent to do",
                )
                add_infos = gr.Textbox(
                    label="Additional Information",
                    lines=3,
                    placeholder="Add any helpful context or instructions...",
                    info="Optional hints to help the LLM complete the task",
                )

                with gr.Row():
                    run_button = gr.Button("▶️ Run Agent", variant="primary", scale=2)
                    stop_button = gr.Button("⏹️ Stop", variant="stop", scale=1)

            with gr.TabItem("📊 Results", id=5):
                recording_display = gr.Video(label="Latest Recording")

                with gr.Group():
                    gr.Markdown("### Results")
                    with gr.Row():
                        with gr.Column():
                            final_result_output = gr.Textbox(
                                label="Final Result", lines=3, show_label=True
                            )
                        with gr.Column():
                            errors_output = gr.Textbox(
                                label="Errors", lines=3, show_label=True
                            )
                    with gr.Row():
                        with gr.Column():
                            model_actions_output = gr.Textbox(
                                label="Model Actions", lines=3, show_label=True
                            )
                        with gr.Column():
                            model_thoughts_output = gr.Textbox(
                                label="Model Thoughts", lines=3, show_label=True
                            )

            with gr.TabItem("🎥 Recordings", id=6):
                def list_recordings(save_recording_path):
                    if not os.path.exists(save_recording_path):
                        return []

                    # Get all video files
                    recordings = glob.glob(os.path.join(save_recording_path, "*.[mM][pP]4")) + glob.glob(os.path.join(save_recording_path, "*.[wW][eE][bB][mM]"))

                    # Sort recordings by creation time (oldest first)
                    recordings.sort(key=os.path.getctime)

                    # Add numbering to the recordings
                    numbered_recordings = []
                    for idx, recording in enumerate(recordings, start=1):
                        filename = os.path.basename(recording)
                        numbered_recordings.append((recording, f"{idx}. {filename}"))

                    return numbered_recordings

                recordings_gallery = gr.Gallery(
                    label="Recordings",
                    value=list_recordings("./tmp/record_videos"),
                    columns=3,
                    height="auto",
                    object_fit="contain"
                )

                refresh_button = gr.Button("🔄 Refresh Recordings", variant="secondary")
                refresh_button.click(
                    fn=list_recordings,
                    inputs=save_recording_path,
                    outputs=recordings_gallery
                )

        # Attach the callback to the LLM provider dropdown
        llm_provider.change(
            lambda provider, api_key, base_url: update_model_dropdown(provider, api_key, base_url),
            inputs=[llm_provider, llm_api_key, llm_base_url],
            outputs=llm_model_name
        )

        # Add this after defining the components
        enable_recording.change(
            lambda enabled: gr.update(interactive=enabled),
            inputs=enable_recording,
            outputs=save_recording_path
        )

        # Run button click handler
        run_button.click(
            fn=run_browser_agent,
            inputs=[
                agent_type, llm_provider, llm_model_name, llm_temperature, llm_base_url, llm_api_key,
                use_own_browser, headless, disable_security, window_w, window_h, save_recording_path, save_trace_path, save_screenshots_path,
                enable_recording, task, add_infos, max_steps, use_vision, max_actions_per_step, tool_call_in_content
            ],
            outputs=[final_result_output, errors_output, model_actions_output, model_thoughts_output, recording_display],
        )

    return demo

def main():
    parser = argparse.ArgumentParser(description="Gradio UI for Browser Agent")
    parser.add_argument("--ip", type=str, default="127.0.0.1", help="IP address to bind to")
    parser.add_argument("--port", type=int, default=7788, help="Port to listen on")
    parser.add_argument("--theme", type=str, default="Ocean", choices=theme_map.keys(), help="Theme to use for the UI")
    parser.add_argument("--dark-mode", action="store_true", help="Enable dark mode")
    args = parser.parse_args()

    demo = create_ui(theme_name=args.theme)
    demo.launch(server_name=args.ip, server_port=args.port)

if __name__ == '__main__':
    main()<|MERGE_RESOLUTION|>--- conflicted
+++ resolved
@@ -243,24 +243,6 @@
                         "Mozilla/5.0 (Windows NT 10.0; Win64; x64) AppleWebKit/537.36 "
                         "(KHTML, like Gecko) Chrome/85.0.4183.102 Safari/537.36"
                     ),
-<<<<<<< HEAD
-                ),
-                context=browser_context_,
-        ) as browser_context:
-            agent = CustomAgent(
-                task=task,
-                add_infos=add_infos,
-                use_vision=use_vision,
-                llm=llm,
-                browser_context=browser_context,
-                controller=controller,
-                system_prompt_class=CustomSystemPrompt,
-                max_actions_per_step=max_actions_per_step,
-                tool_call_in_content=tool_call_in_content,
-                save_screenshots_path=save_screenshots_path
-            )
-            history = await agent.run(max_steps=max_steps)
-=======
                     java_script_enabled=True,
                     bypass_csp=disable_security,
                     ignore_https_errors=disable_security,
@@ -290,7 +272,6 @@
                         ),
                     ),
                 )
->>>>>>> 5ba0ca5c
 
         # Create and run agent
         agent = CustomAgent(
@@ -299,6 +280,7 @@
             use_vision=use_vision,
             llm=llm,
             browser_context=_global_browser_context,
+            save_screenshots_path=save_screenshots_path,
             controller=controller,
             system_prompt_class=CustomSystemPrompt,
             max_actions_per_step=max_actions_per_step,
